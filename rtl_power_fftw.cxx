/*
* rtl_power_fftw, program for calculating power spectrum from rtl-sdr reciever.
* Copyright (C) 2015 Klemen Blokar <klemen.blokar@ad-vega.si>
*                    Andrej Lajovic <andrej.lajovic@ad-vega.si>
*
* This program is free software: you can redistribute it and/or modify
* it under the terms of the GNU General Public License as published by
* the Free Software Foundation, either version 3 of the License, or
* (at your option) any later version.
*
* This program is distributed in the hope that it will be useful,
* but WITHOUT ANY WARRANTY; without even the implied warranty of
* MERCHANTABILITY or FITNESS FOR A PARTICULAR PURPOSE. See the
* GNU General Public License for more details.
*
* You should have received a copy of the GNU General Public License
* along with this program. If not, see <http://www.gnu.org/licenses/>.
*/
#include <algorithm>
#include <chrono>
#include <cmath>
#include <condition_variable>
#include <cstdint>
#include <cstdio>
#include <cstdlib>
#include <ctime>
#include <deque>
#include <iostream>
#include <limits>
#include <mutex>
#include <string>
#include <thread>

#include <fftw3.h>
#include <rtl-sdr.h>
#include <tclap/CmdLine.h>

// Indices of real and imaginary parts of complex numbers; for convenience.
#define RE 0
#define IM 1

//#define BUFFERS 5

static rtlsdr_dev_t *dev = NULL;

// Get current date/time, format is "YYYY-MM-DD HH:mm:ss UTC"
const std::string currentDateTime() {
  time_t now = time(0);
  char buf[80];
  strftime(buf, sizeof(buf), "%Y-%m-%d %X UTC", gmtime(&now));
  return buf;
}

// Greatest common denominator
int gcd(int a, int b) {
  if (b == 0)
    return a;
  return gcd(b, a % b);
}

// Lowest common multiplier
int lcm(int a, int b){
  return a*b / gcd(a, b);
}

using Buffer = std::vector<uint8_t>;

class Datastore {
  public:
    int N;
    int batches;
<<<<<<< HEAD
    int repeats;
    int repeats_done = 0;
    int BUFFERS;
=======
    int64_t repeats;
    int64_t repeats_done = 0;
>>>>>>> 6666e832

    std::mutex status_mutex;
    // Access to the following objects must be protected by locking
    // buffer_mutex.
    std::deque<Buffer*> empty_buffers;
    std::deque<Buffer*> occupied_buffers;
    bool acquisition_finished = false;
    std::condition_variable status_change;
    std::vector<int> queue_histogram;

    fftw_complex *inbuf, *outbuf;
    fftw_plan plan;
    std::vector<double> pwr;

<<<<<<< HEAD
    Datastore(int N, int buf_length, int batches, int repeats, int BUFFERS);
=======
    Datastore(int N, int buf_length, int batches, int64_t repeats);
>>>>>>> 6666e832
    ~Datastore();

    // Delete these so we don't accidentally mess anything up by copying
    // pointers to fftw_malloc'd buffers.
    Datastore(const Datastore&) = delete;
    Datastore(Datastore&&) = delete;
    Datastore& operator=(const Datastore&) = delete;
    Datastore& operator=(Datastore&&) = delete;
};

<<<<<<< HEAD
Datastore::Datastore(int N_, int buf_length, int batches_, int repeats_, int BUFFERS_) :
  N(N_), batches(batches_), repeats(repeats_), BUFFERS(BUFFERS_),
  queue_histogram(BUFFERS_+1, 0), pwr(N)
=======
Datastore::Datastore(int N_, int buf_length, int batches_, int64_t repeats_) :
  N(N_), batches(batches_), repeats(repeats_),
  queue_histogram(BUFFERS+1, 0), pwr(N)
>>>>>>> 6666e832
{
  for (int i = 0; i < BUFFERS; i++)
    empty_buffers.push_back(new Buffer(buf_length));

  inbuf = fftw_alloc_complex(N);
  outbuf = fftw_alloc_complex(N);
  plan = fftw_plan_dft_1d(N, inbuf, outbuf, FFTW_FORWARD, FFTW_MEASURE);
}

Datastore::~Datastore() {
  for (auto& buffer : empty_buffers)
    delete buffer;

  for (auto& buffer : occupied_buffers)
    delete buffer;

  fftw_destroy_plan(plan);
  fftw_free(inbuf);
  fftw_free(outbuf);
}

int select_nearest_gain(int gain, const std::vector<int>& gain_table) {
  int dif = std::numeric_limits<int>::max();
  int selected = 0;
  for (const auto& trial_gain : gain_table) {
    int temp = abs(trial_gain - gain);
    if ( temp < dif ) {
      dif = temp;
      selected = trial_gain;
    }
  }
  return selected;
}

void print_gain_table(const std::vector<int>& gain_table) {
  std::cerr << "Available gains (in 1/10th of dB): ";
  for (unsigned int i = 0; i < gain_table.size(); i++) {
    if (i != 0)
      std::cerr << ", ";
    std::cerr << gain_table[i];
  }
  std::cerr << std::endl;
}

int read_rtlsdr(Buffer& buffer) {
  int n_read;
  rtlsdr_reset_buffer(dev);
  rtlsdr_read_sync(dev, buffer.data(), buffer.size(), &n_read);
  if (n_read != (signed)buffer.size()) {
    //fprintf(stderr, "Error: dropped samples.\n");
    return 1;
  }
  return 0;
}

void fft(Datastore& data) {
  std::unique_lock<std::mutex>
    status_lock(data.status_mutex, std::defer_lock);

  while (true) {
    // Wait until we have a bufferful of data
    status_lock.lock();
    while (data.occupied_buffers.empty() && !data.acquisition_finished)
      data.status_change.wait(status_lock);
    if (data.occupied_buffers.empty()) {
      // acquisition finished
      break;
    }
    Buffer& buffer(*data.occupied_buffers.front());
    data.occupied_buffers.pop_front();
    status_lock.unlock();

    for (int batch = 1;
          batch <= data.batches && data.repeats_done < data.repeats;
          batch++)
    {
      //std::cerr << "Processing repeat "<< data.repeats_done <<" of " << data.repeats << "in batch " << batch << "."<< std::endl;
      for (int i = 2*data.N*(batch-1), j = 0;
            i < 2*data.N*batch - 1;
            i += 4, j += 4) {
        //The magic aligment happens here: we have to change the phase of each next complex sample
        //by pi - this means that even numbered samples stay the same while odd numbered samples
        //get multiplied by -1 (thus rotated by pi in complex plane).
        //This gets us output spectrum shifted by half its size - just what we need to get the output right.
        data.inbuf[j/2][RE] = (double) buffer[i] - 127;
        data.inbuf[j/2][IM] = (double) buffer[i + 1] - 127;
        data.inbuf[j/2 + 1][RE] = ((double) buffer[i + 2] - 127) * -1;
        data.inbuf[j/2 + 1][IM] = ((double) buffer[i + 3] - 127) * -1;
      }
      fftw_execute(data.plan);
      for (int i = 0; i < data.N; i++) {
        data.pwr[i] += data.outbuf[i][RE] * data.outbuf[i][RE] + data.outbuf[i][IM] * data.outbuf[i][IM];
      }
      data.repeats_done++;
    }
    //Interpolate the central point, to cancel DC bias.
    data.pwr[data.N/2] = (data.pwr[data.N/2 - 1] + data.pwr[data.N/2+1]) / 2;

    status_lock.lock();
    data.empty_buffers.push_back(&buffer);
    data.status_change.notify_all();
    status_lock.unlock();
  }
}

class NegativeArgException {
public:
  NegativeArgException(std::string msg_) : msg(msg_) {}
  std::string what() const { return msg; }
private:
  std::string msg;
};

template <typename T>
void ensure_positive_arg(std::list<TCLAP::ValueArg<T>*> list) {
  for (auto arg : list) {
    if (arg->isSet() && arg->getValue() < 0) {
      std::ostringstream message;
      message << "Argument to '" << arg->getName() << "' must be a positive number.";
      throw NegativeArgException(message.str());
    }
  }
}

int main(int argc, char **argv)
{
  int N = 512;
  int64_t repeats = 1;
  int dev_index = 0;
  int gain = 372;
  int cfreq = 89300000;
  int sample_rate = 2000000;
  int integration_time = 0;
  int rtl_retval;
<<<<<<< HEAD
  int BUFFERS = 5;
  int buf_length = 16384*100;
  std::string begining, end;
=======
>>>>>>> 6666e832

  try {
    TCLAP::CmdLine cmd("Obtain power spectrum from RTL device using FFTW library.", ' ', "0.1");
    TCLAP::ValueArg<int> arg_bins("b","bins","Number of bins in FFT spectrum (must be multiple of 256)",false,N,"bins in FFT spectrum");
    cmd.add( arg_bins );
    TCLAP::ValueArg<int> arg_freq("f","freq","Center frequency of the receiver.",false,cfreq,"Hz");
    cmd.add( arg_freq );
    TCLAP::ValueArg<int> arg_rate("r","rate","Sample rate of the receiver.",false,sample_rate,"samples/s");
    cmd.add( arg_rate );
    TCLAP::ValueArg<int> arg_gain("g","gain","Receiver gain.",false, gain, "1/10th of dB");
    cmd.add( arg_gain );
    TCLAP::ValueArg<int64_t> arg_repeats("n","repeats","Number of scans for averaging (incompatible with -t).",false,repeats,"repeats");
    cmd.add( arg_repeats );
    TCLAP::ValueArg<int> arg_integration_time("t","time","Integration time in seconds (incompatible with -n).",false,integration_time,"seconds");
    cmd.add( arg_integration_time );
    TCLAP::ValueArg<int> arg_index("d","device","RTL-SDR device index.",false,dev_index,"device index");
    cmd.add( arg_index );
    TCLAP::ValueArg<int> arg_buffers("B","buffers","Number of read buffers (don't touch unless running out of memory).",false,5,"buffers");
    cmd.add( arg_buffers );
    TCLAP::ValueArg<int> arg_bufferlen("s","buffer-size","Size of read buffers (leave it unless you know what you are doing).", false, 1638400, "bytes");
    cmd.add( arg_bufferlen );

    cmd.parse(argc, argv);

    try {
      // Ain't this C++11 f**** magic? Watch this:
      ensure_positive_arg<int>({&arg_bins, &arg_freq, &arg_rate, &arg_gain, &arg_integration_time, &arg_index});
      ensure_positive_arg<int64_t>({&arg_repeats});
    }
    catch (NegativeArgException& e) {
      std::cerr << e.what() << std::endl;
      return 3;
    }

    dev_index = arg_index.getValue();
    N = arg_bins.getValue();
    gain = arg_gain.getValue();
    cfreq = arg_freq.getValue();
    sample_rate = arg_rate.getValue();

    if (arg_repeats.isSet())
        repeats = arg_repeats.getValue();
    if (arg_integration_time.isSet())
        integration_time = arg_integration_time.getValue();
    //Integration time
    if (arg_integration_time.isSet() + arg_repeats.isSet() > 1) {
      std::cerr << "Options -n and -t are mutually exclusive. Exiting." << std::endl;
      return 3;
    }
    else if (arg_integration_time.isSet()) {
      repeats = ceil((double)sample_rate * integration_time / N);
    }
<<<<<<< HEAD
    gain = arg_gain.getValue();
    cfreq = arg_freq.getValue();
    sample_rate = arg_rate.getValue();
    if (arg_buffers.isSet())
      BUFFERS = arg_buffers.getValue();
    if (arg_bufferlen.isSet())
      buf_length = arg_bufferlen.getValue();
=======
>>>>>>> 6666e832
  }
  catch (TCLAP::ArgException &e) { 
    std::cerr << "error: " << e.error() << " for arg " << e.argId() << std::endl; 
    return 4;
  }

  //Sanity checks
  //RTLSDR Device
  int num_of_rtls = rtlsdr_get_device_count();
  if (num_of_rtls == 0) {
    std::cerr << "Error: no RTL-SDR compatible devices found. Exiting." << std::endl;
    return 1;
  }
  if ( dev_index >= num_of_rtls) {
    std::cerr << "Error: invalid device number. Only "<< num_of_rtls << " devices available. Exiting." << std::endl;
    return 2;
  }
  rtl_retval = rtlsdr_open(&dev, (uint32_t)dev_index);
  if (rtl_retval < 0 ) {
    std::cerr << "Could not open rtl_sdr device " << dev_index << "." << std::endl;
    return rtl_retval;
  }

  //Available gains
  int number_of_gains = rtlsdr_get_tuner_gains(dev, NULL);
  std::vector<int> gain_table(number_of_gains);
  rtlsdr_get_tuner_gains(dev, gain_table.data());
  print_gain_table(gain_table);
  gain = select_nearest_gain(gain, gain_table);
  std::cerr << "Selected nearest available gain: " << gain
            << " (" << 0.1*gain << " dB)" << std::endl;
  rtlsdr_set_tuner_gain_mode(dev, 1);
  rtlsdr_set_tuner_gain(dev, gain);

  //Center frequency
  rtlsdr_set_center_freq(dev, (uint32_t)cfreq);
  int tuned_freq = rtlsdr_get_center_freq(dev);
  std::cerr << "Device tuned to: " << tuned_freq << " Hz" << std::endl;
  std::this_thread::sleep_for(std::chrono::milliseconds(5));

  //Sample rate
  rtlsdr_set_sample_rate(dev, (uint32_t)sample_rate);
  int actual_samplerate = rtlsdr_get_sample_rate(dev);

  //Print info on capture time
  std::cerr << "Number of averaged spectra: " << repeats << std::endl;
  std::cerr << "Expected time of measurements: " << N*repeats/sample_rate << " seconds" << std::endl;

  //Number of bins should be even, to allow us a neat trick to get fftw output properly aligned.
  //rtl_sdr seems to be only able to read data from USB dongle in chunks of 256 (complex) data points.
  if (N % 256 != 0) {
    N = (floor(N/256.0)+1)*256;
    std::cerr << "Number of bins should be multiple of 256, changing to " << N << "." << std::endl;
  }
  std::cerr << "Number of bins: " << N << std::endl;
  std::cerr << "Total number of (complex) samples to collect: " << N*repeats << std::endl;

  // Due to USB specifics, buffer length for reading rtl_sdr device
  // must be a multiple of 16384. We have to keep it that way.
  // For performance reasons, the actual buffer length should be in the
  // MB range.
<<<<<<< HEAD
  buf_length = lcm(2*N, buf_length);
  int readouts = ceil(2.0 * N * repeats / buf_length);
=======
  // TODO: allow user control over the buffer length.
  int buf_length = lcm(2*N, 16384*100);
  int64_t readouts = ceil(2.0 * N * repeats / buf_length);
>>>>>>> 6666e832
  int batches = buf_length / (2*N);
  std::cerr << "Data collection will proceed in " << readouts <<" readouts, each consisting of " << batches << " batches." << std::endl;

  //Begin the work: prepare data buffers
  Datastore data(N, buf_length, batches, repeats, BUFFERS);
  std::fill(data.pwr.begin(), data.pwr.end(), 0);

  //Read from device and do FFT
  std::thread t(&fft, std::ref(data));

  // Record the start-of-acquisition timestamp.
  std::string startAcqTimestamp = currentDateTime();
  std::cerr << "Acquisition started at " << startAcqTimestamp << std::endl;

  std::unique_lock<std::mutex>
    status_lock(data.status_mutex, std::defer_lock);
  int64_t count = 0;
  while (count <= readouts) {
    // Wait until a buffer is empty
    status_lock.lock();
    data.queue_histogram[data.empty_buffers.size()]++;
    while (data.empty_buffers.empty())
      data.status_change.wait(status_lock);

    Buffer& buffer(*data.empty_buffers.front());
    data.empty_buffers.pop_front();
    status_lock.unlock();

    rtl_retval = read_rtlsdr(buffer);

    if (rtl_retval) {
      fprintf(stderr, "Error: dropped samples.\n");
      // There is effectively no data in this buffer - consider it empty.
      status_lock.lock();
      data.empty_buffers.push_back(&buffer);
      status_lock.unlock();
      // No need to notify the worker thread in this case.
    }
    else {
      count++;
      status_lock.lock();
      data.occupied_buffers.push_back(&buffer);
      data.status_change.notify_all();
      status_lock.unlock();
    }
  }
  // Record the start-of-acquisition timestamp.
  std::string endAcqTimestamp = currentDateTime();
  std::cerr << "Acquisition done at " << endAcqTimestamp << std::endl;

  status_lock.lock();
  data.acquisition_finished = true;
  data.status_change.notify_all();
  status_lock.unlock();
  t.join();

  //Write out.
  std::cout << "# rtl-power-fftw output" << std::endl;
<<<<<<< HEAD
  std::cout << "# Acquisition start: " << begining << std::endl;
  std::cout << "# Acquisition end: " << end << std::endl;
  std::cout << "# frequency [Hz] power spectral density [dB/Hz]" << std::endl;
=======
  std::cout << "# Acquisition start: " << startAcqTimestamp << std::endl;
  std::cout << "# Acquisition end: " << endAcqTimestamp << std::endl;
  std::cout << "#" << std::endl;
>>>>>>> 6666e832
  for (int i = 0; i < N; i++) {
    std::cout << tuned_freq + (i-N/2.0) * ( (N-1) / (double)N  * (double)actual_samplerate / (double)N ) << " "
              << 10*log10(data.pwr[i]/ repeats) << std::endl;
  }

  std::cerr << "Buffer queue histogram: ";
  for (auto size : data.queue_histogram)
    std::cerr << size << " ";
  std::cerr << std::endl;

  rtlsdr_close(dev);
  return 0;
}<|MERGE_RESOLUTION|>--- conflicted
+++ resolved
@@ -69,14 +69,9 @@
   public:
     int N;
     int batches;
-<<<<<<< HEAD
-    int repeats;
-    int repeats_done = 0;
     int BUFFERS;
-=======
     int64_t repeats;
     int64_t repeats_done = 0;
->>>>>>> 6666e832
 
     std::mutex status_mutex;
     // Access to the following objects must be protected by locking
@@ -91,11 +86,7 @@
     fftw_plan plan;
     std::vector<double> pwr;
 
-<<<<<<< HEAD
-    Datastore(int N, int buf_length, int batches, int repeats, int BUFFERS);
-=======
-    Datastore(int N, int buf_length, int batches, int64_t repeats);
->>>>>>> 6666e832
+    Datastore(int N, int buf_length, int batches, int64_t repeats, int BUFFERS);
     ~Datastore();
 
     // Delete these so we don't accidentally mess anything up by copying
@@ -106,15 +97,9 @@
     Datastore& operator=(Datastore&&) = delete;
 };
 
-<<<<<<< HEAD
-Datastore::Datastore(int N_, int buf_length, int batches_, int repeats_, int BUFFERS_) :
-  N(N_), batches(batches_), repeats(repeats_), BUFFERS(BUFFERS_),
+Datastore::Datastore(int N_, int buf_length, int batches_, int64_t repeats_, int BUFFERS_) :
+  N(N_), batches(batches_), BUFFERS(BUFFERS_), repeats(repeats_), 
   queue_histogram(BUFFERS_+1, 0), pwr(N)
-=======
-Datastore::Datastore(int N_, int buf_length, int batches_, int64_t repeats_) :
-  N(N_), batches(batches_), repeats(repeats_),
-  queue_histogram(BUFFERS+1, 0), pwr(N)
->>>>>>> 6666e832
 {
   for (int i = 0; i < BUFFERS; i++)
     empty_buffers.push_back(new Buffer(buf_length));
@@ -249,12 +234,8 @@
   int sample_rate = 2000000;
   int integration_time = 0;
   int rtl_retval;
-<<<<<<< HEAD
   int BUFFERS = 5;
   int buf_length = 16384*100;
-  std::string begining, end;
-=======
->>>>>>> 6666e832
 
   try {
     TCLAP::CmdLine cmd("Obtain power spectrum from RTL device using FFTW library.", ' ', "0.1");
@@ -307,7 +288,6 @@
     else if (arg_integration_time.isSet()) {
       repeats = ceil((double)sample_rate * integration_time / N);
     }
-<<<<<<< HEAD
     gain = arg_gain.getValue();
     cfreq = arg_freq.getValue();
     sample_rate = arg_rate.getValue();
@@ -315,8 +295,6 @@
       BUFFERS = arg_buffers.getValue();
     if (arg_bufferlen.isSet())
       buf_length = arg_bufferlen.getValue();
-=======
->>>>>>> 6666e832
   }
   catch (TCLAP::ArgException &e) { 
     std::cerr << "error: " << e.error() << " for arg " << e.argId() << std::endl; 
@@ -378,14 +356,8 @@
   // must be a multiple of 16384. We have to keep it that way.
   // For performance reasons, the actual buffer length should be in the
   // MB range.
-<<<<<<< HEAD
   buf_length = lcm(2*N, buf_length);
-  int readouts = ceil(2.0 * N * repeats / buf_length);
-=======
-  // TODO: allow user control over the buffer length.
-  int buf_length = lcm(2*N, 16384*100);
   int64_t readouts = ceil(2.0 * N * repeats / buf_length);
->>>>>>> 6666e832
   int batches = buf_length / (2*N);
   std::cerr << "Data collection will proceed in " << readouts <<" readouts, each consisting of " << batches << " batches." << std::endl;
 
@@ -444,15 +416,11 @@
 
   //Write out.
   std::cout << "# rtl-power-fftw output" << std::endl;
-<<<<<<< HEAD
-  std::cout << "# Acquisition start: " << begining << std::endl;
-  std::cout << "# Acquisition end: " << end << std::endl;
-  std::cout << "# frequency [Hz] power spectral density [dB/Hz]" << std::endl;
-=======
   std::cout << "# Acquisition start: " << startAcqTimestamp << std::endl;
   std::cout << "# Acquisition end: " << endAcqTimestamp << std::endl;
   std::cout << "#" << std::endl;
->>>>>>> 6666e832
+  std::cout << "# frequency [Hz] power spectral density [dB/Hz]" << std::endl;
+
   for (int i = 0; i < N; i++) {
     std::cout << tuned_freq + (i-N/2.0) * ( (N-1) / (double)N  * (double)actual_samplerate / (double)N ) << " "
               << 10*log10(data.pwr[i]/ repeats) << std::endl;
